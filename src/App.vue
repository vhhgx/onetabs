<template>
  <div class="app-container">
    <!-- 顶部导航 -->
    <nav class="app-navbar">
      <div class="nav-brand">
        <i class="pi pi-bookmark"></i>
        <span>OneTabs</span>
      </div>
      <div class="nav-links">
        <router-link to="/" :class="{ active: $route.path === '/' }">
          <i class="pi pi-list"></i>
          <span>标签列表</span>
        </router-link>
        <router-link to="/groups" :class="{ active: $route.path === '/groups' }">
          <i class="pi pi-objects-column"></i>
          <span>标签组</span>
        </router-link>
      </div>
    </nav>

    <!-- 路由视图 -->
    <router-view />
<<<<<<< HEAD

    <!-- 使用条件渲染代替复杂的渲染函数 -->
    <!--    <transition name="fade" mode="out-in">-->
    <!--      <div :key="$route.path">-->
    <!--        &lt;!&ndash; 需要缓存的组件 &ndash;&gt;-->
    <!--        <keep-alive v-if="$route.meta.keepAlive">-->
    <!--          <router-view />-->
    <!--        </keep-alive>-->

    <!--        &lt;!&ndash; 不需要缓存的组件 &ndash;&gt;-->
    <!--        <router-view v-if="!$route.meta.keepAlive" />-->
    <!--      </div>-->
    <!--    </transition>-->
=======
>>>>>>> 6f31ec3c
  </div>
</template>

<script>
import { defineComponent } from 'vue'

export default defineComponent({
  name: 'App',
})
</script>

<style lang="scss" scoped>
.app-container {
  width: 100vw;
<<<<<<< HEAD
  height: 100vh;
  display: flex;
  flex-direction: column;
  background: #f9fafb;
}

.app-navbar {
  display: flex;
  align-items: center;
  justify-content: space-between;
  padding: 12px 24px;
  background: white;
  border-bottom: 1px solid #e5e7eb;
  box-shadow: 0 1px 3px rgba(0, 0, 0, 0.05);

  .nav-brand {
    display: flex;
    align-items: center;
    gap: 8px;
    font-size: 20px;
    font-weight: 700;
    color: #111827;

    i {
      color: #3b82f6;
    }
  }

  .nav-links {
    display: flex;
    gap: 8px;

    a {
      display: flex;
      align-items: center;
      gap: 8px;
      padding: 8px 16px;
      border-radius: 8px;
      color: #6b7280;
      text-decoration: none;
      font-weight: 500;
      transition: all 0.2s;

      i {
        font-size: 16px;
      }

      &:hover {
        background: #f3f4f6;
        color: #374151;
      }

      &.active {
        background: #eff6ff;
        color: #3b82f6;
      }
    }
  }
=======
  height: 100dvh;
>>>>>>> 6f31ec3c
}
</style><|MERGE_RESOLUTION|>--- conflicted
+++ resolved
@@ -20,7 +20,6 @@
 
     <!-- 路由视图 -->
     <router-view />
-<<<<<<< HEAD
 
     <!-- 使用条件渲染代替复杂的渲染函数 -->
     <!--    <transition name="fade" mode="out-in">-->
@@ -34,8 +33,6 @@
     <!--        <router-view v-if="!$route.meta.keepAlive" />-->
     <!--      </div>-->
     <!--    </transition>-->
-=======
->>>>>>> 6f31ec3c
   </div>
 </template>
 
@@ -50,7 +47,6 @@
 <style lang="scss" scoped>
 .app-container {
   width: 100vw;
-<<<<<<< HEAD
   height: 100vh;
   display: flex;
   flex-direction: column;
@@ -109,8 +105,260 @@
       }
     }
   }
-=======
-  height: 100dvh;
->>>>>>> 6f31ec3c
 }
+
+//body {
+//  font-family: Arial, sans-serif;
+//  margin: 0;
+//  padding: 0;
+//  background-color: #f5f5f5;
+//}
+
+//.onetabs-app {
+//  max-width: 1200px;
+//  margin: 0 auto;
+//  padding: 20px;
+//}
+
+//header {
+//  display: flex;
+//  justify-content: space-between;
+//  align-items: center;
+//  margin-bottom: 20px;
+//  padding-bottom: 10px;
+//  border-bottom: 1px solid #e0e0e0;
+//}
+//
+//h1 {
+//  margin: 0;
+//  color: #333;
+//}
+//
+//.actions {
+//  display: flex;
+//  gap: 10px;
+//}
+//
+//button {
+//  cursor: pointer;
+//  padding: 8px 16px;
+//  border-radius: 4px;
+//  border: none;
+//  background-color: #4285f4;
+//  color: white;
+//  font-weight: 500;
+//}
+//
+//button:hover {
+//  background-color: #3367d6;
+//}
+//
+//.delete-btn {
+//  background-color: #ea4335;
+//}
+//
+//.delete-btn:hover {
+//  background-color: #d33426;
+//}
+//
+//.tab-groups {
+//  display: flex;
+//  flex-direction: column;
+//  gap: 20px;
+//}
+//
+//.tab-group {
+//  background-color: white;
+//  border-radius: 8px;
+//  padding: 15px;
+//  box-shadow: 0 1px 2px rgba(0, 0, 0, 0.1);
+//}
+//
+//.group-header {
+//  display: flex;
+//  justify-content: space-between;
+//  align-items: center;
+//  margin-bottom: 10px;
+//}
+//
+//.group-header h2 {
+//  margin: 0;
+//  font-size: 18px;
+//  color: #333;
+//}
+//
+//.tab-list {
+//  list-style: none;
+//  margin: 0;
+//  padding: 0;
+//}
+//
+//.tab-item {
+//  display: flex;
+//  align-items: center;
+//  padding: 8px 0;
+//  border-bottom: 1px solid #f0f0f0;
+//}
+//
+//.tab-item:last-child {
+//  border-bottom: none;
+//}
+//
+//.tab-icon {
+//  width: 16px;
+//  height: 16px;
+//  margin-right: 10px;
+//}
+//
+//.tab-item a {
+//  flex: 1;
+//  color: #1a73e8;
+//  text-decoration: none;
+//  white-space: nowrap;
+//  overflow: hidden;
+//  text-overflow: ellipsis;
+//}
+//
+//.tab-item a:hover {
+//  text-decoration: underline;
+//}
+//
+//.delete-tab-btn {
+//  background: none;
+//  border: none;
+//  color: #5f6368;
+//  font-size: 16px;
+//  padding: 4px 8px;
+//  cursor: pointer;
+//}
+//
+//.delete-tab-btn:hover {
+//  color: #ea4335;
+//  background-color: #f1f3f4;
+//  border-radius: 50%;
+//}
+//
+//.empty-state {
+//  text-align: center;
+//  padding: 40px 20px;
+//  background-color: white;
+//  border-radius: 8px;
+//  box-shadow: 0 1px 2px rgba(0, 0, 0, 0.1);
+//}
+//
+//.empty-state p {
+//  color: #5f6368;
+//  font-size: 16px;
+//}
+//
+//.app-container {
+//  width: 100%;
+//  min-height: 100vh;
+//  max-width: 1800px;
+//  margin: 0 auto;
+//  padding: 20px;
+//}
+//
+//.app-navbar {
+//  display: flex;
+//  gap: 16px;
+//  margin-bottom: 20px;
+//  padding-bottom: 10px;
+//  border-bottom: 1px solid #e0e0e0;
+//}
+//
+//.app-navbar a {
+//  color: #4285f4;
+//  text-decoration: none;
+//  font-weight: 500;
+//  padding: 5px 10px;
+//  border-bottom: 2px solid transparent;
+//  transition: all 0.2s ease;
+//}
+//
+//.app-navbar a:hover {
+//  color: #3367d6;
+//}
+//
+//.app-navbar a.active {
+//  border-bottom: 2px solid #4285f4;
+//  color: #3367d6;
+//}
+//
+///* 路由过渡效果 */
+//.fade-enter-active,
+//.fade-leave-active {
+//  transition: opacity 0.2s ease;
+//}
+//
+//.fade-enter-from,
+//.fade-leave-to {
+//  opacity: 0;
+//}
+//
+///* 基础按钮样式 */
+//button {
+//  cursor: pointer;
+//  padding: 8px 16px;
+//  border-radius: 4px;
+//  border: none;
+//  background-color: #4285f4;
+//  color: white;
+//  font-weight: 500;
+//}
+//
+//button:hover {
+//  background-color: #3367d6;
+//}
+//
+//.delete-btn {
+//  background-color: #ea4335;
+//}
+//
+//.delete-btn:hover {
+//  background-color: #d33426;
+//}
+//
+///* 标签项样式 */
+//.tab-item a {
+//  flex: 1;
+//  color: #1a73e8;
+//  text-decoration: none;
+//  white-space: nowrap;
+//  overflow: hidden;
+//  text-overflow: ellipsis;
+//}
+//
+//.tab-item a:hover {
+//  text-decoration: underline;
+//}
+//
+//.delete-tab-btn {
+//  background: none;
+//  border: none;
+//  color: #5f6368;
+//  font-size: 16px;
+//  padding: 4px 8px;
+//  cursor: pointer;
+//}
+//
+//.delete-tab-btn:hover {
+//  color: #ea4335;
+//  background-color: #f1f3f4;
+//  border-radius: 50%;
+//}
+//
+///* 空状态样式 */
+//.empty-state {
+//  text-align: center;
+//  padding: 40px 20px;
+//  background-color: white;
+//  border-radius: 8px;
+//  box-shadow: 0 1px 2px rgba(0, 0, 0, 0.1);
+//}
+//
+//.empty-state p {
+//  color: #5f6368;
+//  font-size: 16px;
+//}
 </style>