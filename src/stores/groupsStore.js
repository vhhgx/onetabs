--- conflicted
+++ resolved
@@ -1,397 +1,359 @@
-<<<<<<< HEAD
-import { defineStore } from 'pinia'
-import { chromeStorageGet, chromeStorageSet } from '../utils/chrome-storage'
-
-/**
- * Groups Store - 管理永久工作空间
- * 包含标签组(tabGroups)和窗口配置(windows)
- */
-export const useGroupsStore = defineStore('groups', {
-  state: () => ({
-    // 标签组列表
-    tabGroups: [],
-    // 窗口配置列表
-    windows: [],
-    // 加载状态
-    isLoading: false,
-    // 最后保存时间
-    lastSaved: null
-  }),
-
-  getters: {
-    // 获取所有标签组
-    getTabGroups: (state) => state.tabGroups,
-
-    // 获取所有窗口配置
-    getWindows: (state) => state.windows,
-
-    // 根据ID获取标签组
-    getTabGroupById: (state) => (id) => {
-      return state.tabGroups.find(group => group.id === id)
-    },
-
-    // 根据ID获取窗口配置
-    getWindowById: (state) => (id) => {
-      return state.windows.find(window => window.id === id)
-    },
-
-    // 获取标签组的引用计数（被多少个窗口使用）
-    getTabGroupRefCount: (state) => (groupId) => {
-      return state.windows.filter(window =>
-        window.tabGroupIds.includes(groupId)
-      ).length
-    }
-  },
-
-  actions: {
-    /**
-     * 从存储加载数据
-     */
-    async loadGroups() {
-      this.isLoading = true
-      try {
-        const data = await chromeStorageGet('onetabs_groups')
-        if (data && data.onetabs_groups) {
-          this.tabGroups = data.onetabs_groups.tabGroups || []
-          this.windows = data.onetabs_groups.windows || []
-        }
-      } catch (error) {
-        console.error('加载Groups数据失败:', error)
-      } finally {
-        this.isLoading = false
-      }
-    },
-
-    /**
-     * 保存数据到存储
-     */
-    async saveGroups() {
-      try {
-        await chromeStorageSet('onetabs_groups', {
-          tabGroups: this.tabGroups,
-          windows: this.windows
-        })
-        this.lastSaved = new Date().toISOString()
-      } catch (error) {
-        console.error('保存Groups数据失败:', error)
-        throw error
-      }
-    },
-
-    /**
-     * 创建新标签组
-     * @param {string} name - 标签组名称
-     * @param {string} color - 标签组颜色
-     * @param {Array} tabs - 标签列表
-     */
-    async createTabGroup(name, color = '#3B82F6', tabs = []) {
-      const newGroup = {
-        id: `group-${Date.now()}`,
-        name,
-        color,
-        tabs,
-        createdAt: new Date().toISOString(),
-        updatedAt: new Date().toISOString()
-      }
-
-      this.tabGroups.push(newGroup)
-      await this.saveGroups()
-      return newGroup
-    },
-
-    /**
-     * 更新标签组
-     * @param {string} id - 标签组ID
-     * @param {Object} updates - 更新的字段
-     */
-    async updateTabGroup(id, updates) {
-      const index = this.tabGroups.findIndex(group => group.id === id)
-      if (index === -1) {
-        throw new Error(`标签组不存在: ${id}`)
-      }
-
-      this.tabGroups[index] = {
-        ...this.tabGroups[index],
-        ...updates,
-        updatedAt: new Date().toISOString()
-      }
-
-      await this.saveGroups()
-      return this.tabGroups[index]
-    },
-
-    /**
-     * 删除标签组
-     * @param {string} id - 标签组ID
-     */
-    async deleteTabGroup(id) {
-      // 检查是否被窗口引用
-      const refCount = this.getTabGroupRefCount(id)
-      if (refCount > 0) {
-        throw new Error(`标签组正在被 ${refCount} 个窗口使用，无法删除`)
-      }
-
-      this.tabGroups = this.tabGroups.filter(group => group.id !== id)
-      await this.saveGroups()
-    },
-
-    /**
-     * 添加标签到标签组
-     * @param {string} groupId - 标签组ID
-     * @param {Object} tab - 标签对象
-     */
-    async addTabToGroup(groupId, tab) {
-      const group = this.getTabGroupById(groupId)
-      if (!group) {
-        throw new Error(`标签组不存在: ${groupId}`)
-      }
-
-      group.tabs.push({
-        id: `tab-${Date.now()}`,
-        url: tab.url,
-        title: tab.title,
-        favIconUrl: tab.favIconUrl,
-        addedAt: new Date().toISOString()
-      })
-
-      await this.updateTabGroup(groupId, { tabs: group.tabs })
-    },
-
-    /**
-     * 从标签组移除标签
-     * @param {string} groupId - 标签组ID
-     * @param {string} tabId - 标签ID
-     */
-    async removeTabFromGroup(groupId, tabId) {
-      const group = this.getTabGroupById(groupId)
-      if (!group) {
-        throw new Error(`标签组不存在: ${groupId}`)
-      }
-
-      const updatedTabs = group.tabs.filter(tab => tab.id !== tabId)
-      await this.updateTabGroup(groupId, { tabs: updatedTabs })
-    },
-
-    /**
-     * 创建窗口配置
-     * @param {string} name - 窗口名称
-     * @param {Array} tabGroupIds - 标签组ID列表
-     * @param {Array} standaloneTabs - 独立标签列表
-     */
-    async createWindow(name, tabGroupIds = [], standaloneTabs = []) {
-      const newWindow = {
-        id: `window-${Date.now()}`,
-        name,
-        tabGroupIds,
-        standaloneTabs,
-        createdAt: new Date().toISOString(),
-        updatedAt: new Date().toISOString()
-      }
-
-      this.windows.push(newWindow)
-      await this.saveGroups()
-      return newWindow
-    },
-
-    /**
-     * 更新窗口配置
-     * @param {string} id - 窗口ID
-     * @param {Object} updates - 更新的字段
-     */
-    async updateWindow(id, updates) {
-      const index = this.windows.findIndex(window => window.id === id)
-      if (index === -1) {
-        throw new Error(`窗口配置不存在: ${id}`)
-      }
-
-      this.windows[index] = {
-        ...this.windows[index],
-        ...updates,
-        updatedAt: new Date().toISOString()
-      }
-
-      await this.saveGroups()
-      return this.windows[index]
-    },
-
-    /**
-     * 删除窗口配置
-     * @param {string} id - 窗口ID
-     */
-    async deleteWindow(id) {
-      this.windows = this.windows.filter(window => window.id !== id)
-      await this.saveGroups()
-    },
-
-    /**
-     * 打开窗口配置
-     * @param {string} windowId - 窗口ID
-     * @returns {Promise<number>} 新窗口的ID
-     */
-    async openWindow(windowId) {
-      const windowConfig = this.getWindowById(windowId)
-      if (!windowConfig) {
-        throw new Error(`窗口配置不存在: ${windowId}`)
-      }
-
-      if (!chrome.windows) {
-        throw new Error('Chrome API不可用')
-      }
-
-      // 收集所有需要打开的标签
-      const tabsToOpen = []
-
-      // 添加标签组中的标签
-      for (const groupId of windowConfig.tabGroupIds) {
-        const group = this.getTabGroupById(groupId)
-        if (group) {
-          // 先关闭其他窗口中已打开的相同标签组
-          await this.closeTabGroupInOtherWindows(groupId)
-
-          tabsToOpen.push(...group.tabs.map(tab => ({
-            url: tab.url,
-            groupId: groupId,
-            groupColor: group.color,
-            groupName: group.name
-          })))
-        }
-      }
-
-      // 添加独立标签
-      tabsToOpen.push(...windowConfig.standaloneTabs.map(tab => ({
-        url: tab.url
-      })))
-
-      // 创建新窗口
-      const newWindow = await chrome.windows.create({
-        focused: true,
-        url: tabsToOpen.length > 0 ? tabsToOpen[0].url : 'chrome://newtab'
-      })
-
-      // 创建剩余标签
-      const createdTabs = [newWindow.tabs[0]]
-      for (let i = 1; i < tabsToOpen.length; i++) {
-        const tab = await chrome.tabs.create({
-          windowId: newWindow.id,
-          url: tabsToOpen[i].url,
-          active: false
-        })
-        createdTabs.push(tab)
-      }
-
-      // 创建标签组
-      if (chrome.tabGroups) {
-        const groupMap = new Map() // groupId -> chrome group id
-
-        for (let i = 0; i < tabsToOpen.length; i++) {
-          const tabConfig = tabsToOpen[i]
-          if (tabConfig.groupId) {
-            if (!groupMap.has(tabConfig.groupId)) {
-              // 创建新的Chrome标签组
-              const groupId = await chrome.tabs.group({
-                tabIds: createdTabs[i].id
-              })
-
-              await chrome.tabGroups.update(groupId, {
-                title: tabConfig.groupName,
-                color: this.convertColorToChrome(tabConfig.groupColor)
-              })
-
-              groupMap.set(tabConfig.groupId, groupId)
-            } else {
-              // 添加到已存在的标签组
-              await chrome.tabs.group({
-                tabIds: createdTabs[i].id,
-                groupId: groupMap.get(tabConfig.groupId)
-              })
-            }
-          }
-        }
-      }
-
-      return newWindow.id
-    },
-
-    /**
-     * 关闭其他窗口中的标签组
-     * @param {string} groupId - 标签组ID
-     */
-    async closeTabGroupInOtherWindows(groupId) {
-      if (!chrome.tabs || !chrome.tabGroups) return
-
-      try {
-        // 获取所有标签
-        const allTabs = await chrome.tabs.query({})
-
-        // 找到属于该标签组的标签（通过URL匹配）
-        const group = this.getTabGroupById(groupId)
-        if (!group) return
-
-        const groupUrls = new Set(group.tabs.map(tab => tab.url))
-        const tabsToClose = allTabs.filter(tab => groupUrls.has(tab.url))
-
-        if (tabsToClose.length > 0) {
-          await chrome.tabs.remove(tabsToClose.map(tab => tab.id))
-        }
-      } catch (error) {
-        console.error('关闭标签组失败:', error)
-      }
-    },
-
-    /**
-     * 将十六进制颜色转换为Chrome标签组颜色
-     * @param {string} hexColor - 十六进制颜色
-     * @returns {string} Chrome颜色名称
-     */
-    convertColorToChrome(hexColor) {
-      const colorMap = {
-        '#3B82F6': 'blue',
-        '#EF4444': 'red',
-        '#10B981': 'green',
-        '#F59E0B': 'orange',
-        '#8B5CF6': 'purple',
-        '#EC4899': 'pink',
-        '#06B6D4': 'cyan',
-        '#6366F1': 'blue'
-      }
-      return colorMap[hexColor] || 'grey'
-    }
-  }
-})
-=======
-import { defineStore } from 'pinia'
-import { chromeStorageGet, chromeStorageSet } from '../utils/chrome-storage'
-
-export const useGroupsStore = defineStore('groups', {
-  state: () => ({
-    groups: [],
-  }),
-
-  getters: {
-    getGroups: (state) => state.groups,
-  },
-
-  actions: {
-    async loadGroups() {
-      try {
-        const data = await chromeStorageGet('onetabs_groups')
-        if (data && data.onetabs_groups) {
-          this.groups = data.onetabs_groups || []
-        }
-      } catch (error) {
-        console.error('加载组数据失败:', error)
-      }
-    },
-
-    async saveGroups() {
-      try {
-        await chromeStorageSet('onetabs_groups', this.groups)
-      } catch (error) {
-        console.error('保存组数据失败:', error)
-      }
-    },
-
-    // 其他原有模块中的方法...
-  },
-})
->>>>>>> 6f31ec3c
+import { defineStore } from 'pinia'
+import { chromeStorageGet, chromeStorageSet } from '../utils/chrome-storage'
+
+/**
+ * Groups Store - 管理永久工作空间
+ * 包含标签组(tabGroups)和窗口配置(windows)
+ */
+export const useGroupsStore = defineStore('groups', {
+  state: () => ({
+    // 标签组列表
+    tabGroups: [],
+    // 窗口配置列表
+    windows: [],
+    // 加载状态
+    isLoading: false,
+    // 最后保存时间
+    lastSaved: null,
+  }),
+
+  getters: {
+    // 获取所有标签组
+    getTabGroups: (state) => state.tabGroups,
+
+    // 获取所有窗口配置
+    getWindows: (state) => state.windows,
+
+    // 根据ID获取标签组
+    getTabGroupById: (state) => (id) => {
+      return state.tabGroups.find(group => group.id === id)
+    },
+
+    // 根据ID获取窗口配置
+    getWindowById: (state) => (id) => {
+      return state.windows.find(window => window.id === id)
+    },
+
+    // 获取标签组的引用计数（被多少个窗口使用）
+    getTabGroupRefCount: (state) => (groupId) => {
+      return state.windows.filter(window =>
+        window.tabGroupIds.includes(groupId)
+      ).length
+    }
+  },
+
+  actions: {
+    /**
+     * 从存储加载数据
+     */
+    async loadGroups() {
+      this.isLoading = true
+      try {
+        const data = await chromeStorageGet('onetabs_groups')
+        if (data && data.onetabs_groups) {
+          this.tabGroups = data.onetabs_groups.tabGroups || []
+          this.windows = data.onetabs_groups.windows || []
+        }
+      } catch (error) {
+        console.error('加载Groups数据失败:', error)
+      } finally {
+        this.isLoading = false
+      }
+    },
+
+    /**
+     * 保存数据到存储
+     */
+    async saveGroups() {
+      try {
+        await chromeStorageSet('onetabs_groups', {
+          tabGroups: this.tabGroups,
+          windows: this.windows
+        })
+        this.lastSaved = new Date().toISOString()
+      } catch (error) {
+        console.error('保存Groups数据失败:', error)
+        throw error
+      }
+    },
+
+    /**
+     * 创建新标签组
+     * @param {string} name - 标签组名称
+     * @param {string} color - 标签组颜色
+     * @param {Array} tabs - 标签列表
+     */
+    async createTabGroup(name, color = '#3B82F6', tabs = []) {
+      const newGroup = {
+        id: `group-${Date.now()}`,
+        name,
+        color,
+        tabs,
+        createdAt: new Date().toISOString(),
+        updatedAt: new Date().toISOString()
+      }
+
+      this.tabGroups.push(newGroup)
+      await this.saveGroups()
+      return newGroup
+    },
+
+    /**
+     * 更新标签组
+     * @param {string} id - 标签组ID
+     * @param {Object} updates - 更新的字段
+     */
+    async updateTabGroup(id, updates) {
+      const index = this.tabGroups.findIndex(group => group.id === id)
+      if (index === -1) {
+        throw new Error(`标签组不存在: ${id}`)
+      }
+
+      this.tabGroups[index] = {
+        ...this.tabGroups[index],
+        ...updates,
+        updatedAt: new Date().toISOString()
+      }
+
+      await this.saveGroups()
+      return this.tabGroups[index]
+    },
+
+    /**
+     * 删除标签组
+     * @param {string} id - 标签组ID
+     */
+    async deleteTabGroup(id) {
+      // 检查是否被窗口引用
+      const refCount = this.getTabGroupRefCount(id)
+      if (refCount > 0) {
+        throw new Error(`标签组正在被 ${refCount} 个窗口使用，无法删除`)
+      }
+
+      this.tabGroups = this.tabGroups.filter(group => group.id !== id)
+      await this.saveGroups()
+    },
+
+    /**
+     * 添加标签到标签组
+     * @param {string} groupId - 标签组ID
+     * @param {Object} tab - 标签对象
+     */
+    async addTabToGroup(groupId, tab) {
+      const group = this.getTabGroupById(groupId)
+      if (!group) {
+        throw new Error(`标签组不存在: ${groupId}`)
+      }
+
+      group.tabs.push({
+        id: `tab-${Date.now()}`,
+        url: tab.url,
+        title: tab.title,
+        favIconUrl: tab.favIconUrl,
+        addedAt: new Date().toISOString()
+      })
+
+      await this.updateTabGroup(groupId, { tabs: group.tabs })
+    },
+
+    /**
+     * 从标签组移除标签
+     * @param {string} groupId - 标签组ID
+     * @param {string} tabId - 标签ID
+     */
+    async removeTabFromGroup(groupId, tabId) {
+      const group = this.getTabGroupById(groupId)
+      if (!group) {
+        throw new Error(`标签组不存在: ${groupId}`)
+      }
+
+      const updatedTabs = group.tabs.filter(tab => tab.id !== tabId)
+      await this.updateTabGroup(groupId, { tabs: updatedTabs })
+    },
+
+    /**
+     * 创建窗口配置
+     * @param {string} name - 窗口名称
+     * @param {Array} tabGroupIds - 标签组ID列表
+     * @param {Array} standaloneTabs - 独立标签列表
+     */
+    async createWindow(name, tabGroupIds = [], standaloneTabs = []) {
+      const newWindow = {
+        id: `window-${Date.now()}`,
+        name,
+        tabGroupIds,
+        standaloneTabs,
+        createdAt: new Date().toISOString(),
+        updatedAt: new Date().toISOString()
+      }
+
+      this.windows.push(newWindow)
+      await this.saveGroups()
+      return newWindow
+    },
+
+    /**
+     * 更新窗口配置
+     * @param {string} id - 窗口ID
+     * @param {Object} updates - 更新的字段
+     */
+    async updateWindow(id, updates) {
+      const index = this.windows.findIndex(window => window.id === id)
+      if (index === -1) {
+        throw new Error(`窗口配置不存在: ${id}`)
+      }
+
+      this.windows[index] = {
+        ...this.windows[index],
+        ...updates,
+        updatedAt: new Date().toISOString()
+      }
+
+      await this.saveGroups()
+      return this.windows[index]
+    },
+
+    /**
+     * 删除窗口配置
+     * @param {string} id - 窗口ID
+     */
+    async deleteWindow(id) {
+      this.windows = this.windows.filter(window => window.id !== id)
+      await this.saveGroups()
+    },
+
+    /**
+     * 打开窗口配置
+     * @param {string} windowId - 窗口ID
+     * @returns {Promise<number>} 新窗口的ID
+     */
+    async openWindow(windowId) {
+      const windowConfig = this.getWindowById(windowId)
+      if (!windowConfig) {
+        throw new Error(`窗口配置不存在: ${windowId}`)
+      }
+
+      if (!chrome.windows) {
+        throw new Error('Chrome API不可用')
+      }
+
+      // 收集所有需要打开的标签
+      const tabsToOpen = []
+
+      // 添加标签组中的标签
+      for (const groupId of windowConfig.tabGroupIds) {
+        const group = this.getTabGroupById(groupId)
+        if (group) {
+          // 先关闭其他窗口中已打开的相同标签组
+          await this.closeTabGroupInOtherWindows(groupId)
+
+          tabsToOpen.push(...group.tabs.map(tab => ({
+            url: tab.url,
+            groupId: groupId,
+            groupColor: group.color,
+            groupName: group.name
+          })))
+        }
+      }
+
+      // 添加独立标签
+      tabsToOpen.push(...windowConfig.standaloneTabs.map(tab => ({
+        url: tab.url
+      })))
+
+      // 创建新窗口
+      const newWindow = await chrome.windows.create({
+        focused: true,
+        url: tabsToOpen.length > 0 ? tabsToOpen[0].url : 'chrome://newtab'
+      })
+
+      // 创建剩余标签
+      const createdTabs = [newWindow.tabs[0]]
+      for (let i = 1; i < tabsToOpen.length; i++) {
+        const tab = await chrome.tabs.create({
+          windowId: newWindow.id,
+          url: tabsToOpen[i].url,
+          active: false
+        })
+        createdTabs.push(tab)
+      }
+
+      // 创建标签组
+      if (chrome.tabGroups) {
+        const groupMap = new Map() // groupId -> chrome group id
+
+        for (let i = 0; i < tabsToOpen.length; i++) {
+          const tabConfig = tabsToOpen[i]
+          if (tabConfig.groupId) {
+            if (!groupMap.has(tabConfig.groupId)) {
+              // 创建新的Chrome标签组
+              const groupId = await chrome.tabs.group({
+                tabIds: createdTabs[i].id
+              })
+
+              await chrome.tabGroups.update(groupId, {
+                title: tabConfig.groupName,
+                color: this.convertColorToChrome(tabConfig.groupColor)
+              })
+
+              groupMap.set(tabConfig.groupId, groupId)
+            } else {
+              // 添加到已存在的标签组
+              await chrome.tabs.group({
+                tabIds: createdTabs[i].id,
+                groupId: groupMap.get(tabConfig.groupId)
+              })
+            }
+          }
+        }
+      }
+
+      return newWindow.id
+    },
+
+    /**
+     * 关闭其他窗口中的标签组
+     * @param {string} groupId - 标签组ID
+     */
+    async closeTabGroupInOtherWindows(groupId) {
+      if (!chrome.tabs || !chrome.tabGroups) return
+
+      try {
+        // 获取所有标签
+        const allTabs = await chrome.tabs.query({})
+
+        // 找到属于该标签组的标签（通过URL匹配）
+        const group = this.getTabGroupById(groupId)
+        if (!group) return
+
+        const groupUrls = new Set(group.tabs.map(tab => tab.url))
+        const tabsToClose = allTabs.filter(tab => groupUrls.has(tab.url))
+
+        if (tabsToClose.length > 0) {
+          await chrome.tabs.remove(tabsToClose.map(tab => tab.id))
+        }
+      } catch (error) {
+        console.error('关闭标签组失败:', error)
+      }
+    },
+
+    /**
+     * 将十六进制颜色转换为Chrome标签组颜色
+     * @param {string} hexColor - 十六进制颜色
+     * @returns {string} Chrome颜色名称
+     */
+    convertColorToChrome(hexColor) {
+      const colorMap = {
+        '#3B82F6': 'blue',
+        '#EF4444': 'red',
+        '#10B981': 'green',
+        '#F59E0B': 'orange',
+        '#8B5CF6': 'purple',
+        '#EC4899': 'pink',
+        '#06B6D4': 'cyan',
+        '#6366F1': 'blue'
+      }
+      return colorMap[hexColor] || 'grey'
+    }
+  }
+})