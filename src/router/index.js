--- conflicted
+++ resolved
@@ -9,15 +9,9 @@
     component: TabGroups,
     // 添加元数据帮助页面识别
     meta: {
-<<<<<<< HEAD
       title: '标签列表',
-      keepAlive: true // 启用组件缓存
-    }
-=======
-      title: '标签管理',
       keepAlive: true, // 启用组件缓存
     },
->>>>>>> 6f31ec3c
   },
   {
     path: '/groups',
